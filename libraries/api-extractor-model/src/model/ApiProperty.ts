// Copyright (c) Microsoft Corporation. All rights reserved. Licensed under the MIT license.
// See LICENSE in the project root for license information.

import {
  DeclarationReference,
  Meaning,
  Navigation,
  Component
} from '@microsoft/tsdoc/lib-commonjs/beta/DeclarationReference';
import { ApiItemKind } from '../items/ApiItem';
<<<<<<< HEAD
import { ApiReadonlyMixin, IApiReadonlyMixinOptions } from '../mixins/ApiReadonlyMixin';
=======
import { ApiProtectedMixin, IApiProtectedMixinOptions } from '../mixins/ApiProtectedMixin';
>>>>>>> fd89af28
import { ApiStaticMixin, IApiStaticMixinOptions } from '../mixins/ApiStaticMixin';
import { ApiPropertyItem, IApiPropertyItemOptions } from '../items/ApiPropertyItem';

/**
 * Constructor options for {@link ApiProperty}.
 * @public
 */
<<<<<<< HEAD
export interface IApiPropertyOptions extends IApiPropertyItemOptions, IApiReadonlyMixinOptions, IApiStaticMixinOptions {}
=======
export interface IApiPropertyOptions
  extends IApiPropertyItemOptions,
    IApiProtectedMixinOptions,
    IApiStaticMixinOptions {}
>>>>>>> fd89af28

/**
 * Represents a TypeScript property declaration that belongs to an `ApiClass`.
 *
 * @remarks
 *
 * This is part of the {@link ApiModel} hierarchy of classes, which are serializable representations of
 * API declarations.
 *
 * `ApiProperty` represents a TypeScript declaration such as the `width` and `height` members in this example:
 *
 * ```ts
 * export class Widget {
 *   public width: number = 100;
 *
 *   public get height(): number {
 *     if (this.isSquashed()) {
 *       return 0;
 *     } else {
 *       return this.clientArea.height;
 *     }
 *   }
 * }
 * ```
 *
 * Note that member variables are also considered to be properties.
 *
 * If the property has both a getter function and setter function, they will be represented by a single `ApiProperty`
 * and must have a single documentation comment.
 *
 * Compare with {@link ApiPropertySignature}, which represents a property belonging to an interface.
 * For example, a class property can be `static` but an interface property cannot.
 *
 * @public
 */
<<<<<<< HEAD
export class ApiProperty extends ApiReadonlyMixin(ApiStaticMixin(ApiPropertyItem)) {
=======
export class ApiProperty extends ApiProtectedMixin(ApiStaticMixin(ApiPropertyItem)) {
>>>>>>> fd89af28
  public constructor(options: IApiPropertyOptions) {
    super(options);
  }

  public static getContainerKey(name: string, isStatic: boolean): string {
    if (isStatic) {
      return `${name}|${ApiItemKind.Property}|static`;
    } else {
      return `${name}|${ApiItemKind.Property}|instance`;
    }
  }

  /** @override */
  public get kind(): ApiItemKind {
    return ApiItemKind.Property;
  }

  /** @override */
  public get containerKey(): string {
    return ApiProperty.getContainerKey(this.name, this.isStatic);
  }

  /** @beta @override */
  public buildCanonicalReference(): DeclarationReference {
    const nameComponent: Component = DeclarationReference.parseComponent(this.name);
    return (this.parent ? this.parent.canonicalReference : DeclarationReference.empty())
      .addNavigationStep(this.isStatic ? Navigation.Exports : Navigation.Members, nameComponent)
      .withMeaning(Meaning.Member);
  }
}<|MERGE_RESOLUTION|>--- conflicted
+++ resolved
@@ -8,11 +8,8 @@
   Component
 } from '@microsoft/tsdoc/lib-commonjs/beta/DeclarationReference';
 import { ApiItemKind } from '../items/ApiItem';
-<<<<<<< HEAD
+import { ApiProtectedMixin, IApiProtectedMixinOptions } from '../mixins/ApiProtectedMixin';
 import { ApiReadonlyMixin, IApiReadonlyMixinOptions } from '../mixins/ApiReadonlyMixin';
-=======
-import { ApiProtectedMixin, IApiProtectedMixinOptions } from '../mixins/ApiProtectedMixin';
->>>>>>> fd89af28
 import { ApiStaticMixin, IApiStaticMixinOptions } from '../mixins/ApiStaticMixin';
 import { ApiPropertyItem, IApiPropertyItemOptions } from '../items/ApiPropertyItem';
 
@@ -20,14 +17,11 @@
  * Constructor options for {@link ApiProperty}.
  * @public
  */
-<<<<<<< HEAD
-export interface IApiPropertyOptions extends IApiPropertyItemOptions, IApiReadonlyMixinOptions, IApiStaticMixinOptions {}
-=======
 export interface IApiPropertyOptions
   extends IApiPropertyItemOptions,
     IApiProtectedMixinOptions,
+    IApiReadonlyMixinOptions,
     IApiStaticMixinOptions {}
->>>>>>> fd89af28
 
 /**
  * Represents a TypeScript property declaration that belongs to an `ApiClass`.
@@ -63,11 +57,7 @@
  *
  * @public
  */
-<<<<<<< HEAD
-export class ApiProperty extends ApiReadonlyMixin(ApiStaticMixin(ApiPropertyItem)) {
-=======
-export class ApiProperty extends ApiProtectedMixin(ApiStaticMixin(ApiPropertyItem)) {
->>>>>>> fd89af28
+export class ApiProperty extends ApiProtectedMixin(ApiReadonlyMixin(ApiStaticMixin(ApiPropertyItem))) {
   public constructor(options: IApiPropertyOptions) {
     super(options);
   }

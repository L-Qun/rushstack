--- conflicted
+++ resolved
@@ -5,29 +5,13 @@
   "$schema": "https://developer.microsoft.com/json-schemas/heft/heft.schema.json",
 
   "extends": "@rushstack/heft-node-rig/profiles/default/config/heft.json",
-<<<<<<< HEAD
-=======
-  "eventActions": [
-    {
-      "actionKind": "deleteGlobs",
-      "heftEvent": "clean",
-      "actionId": "defaultClean",
-      "globsToDelete": ["lib-shim"]
-    },
-    {
-      /**
-       * (Required) The kind of built-in operation that should be performed.
-       * The "copyFiles" action copies files that match the specified patterns.
-       */
-      "actionKind": "copyFiles",
->>>>>>> 2f3aca6a
 
   // TODO: Add comments
   "phasesByName": {
     "build": {
       "cleanFiles": [
         {
-          "sourcePath": "./dist/rush-lib.d.ts"
+          "sourcePath": "lib-shim"
         }
       ],
 
@@ -49,18 +33,18 @@
 
         "typescript": {
           "taskDependencies": ["copy-rush-lib-types"]
+        },
+
+        "generate-stubs": {
+          "taskDependencies": ["typescript"],
+          "taskEvent": {
+            "eventKind": "runScript",
+            "options": {
+              "scriptPath": "./lib-shim/generate-stubs.js"
+            }
+          }
         }
-<<<<<<< HEAD
       }
-=======
-      ]
-    },
-    {
-      "actionKind": "runScript",
-      "heftEvent": "bundle",
-      "actionId": "generate-stubs",
-      "scriptPath": "./lib-shim/generate-stubs.js"
->>>>>>> 2f3aca6a
     }
   }
 }
--- conflicted
+++ resolved
@@ -1,10 +1,6 @@
 {
   "name": "@rushstack/node-core-library",
-<<<<<<< HEAD
-  "version": "3.59.1",
-=======
   "version": "3.59.2",
->>>>>>> 87e2e678
   "description": "Core libraries that every NodeJS toolchain project should use",
   "main": "lib/index.js",
   "typings": "dist/node-core-library.d.ts",

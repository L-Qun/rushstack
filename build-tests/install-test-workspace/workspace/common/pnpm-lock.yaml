--- conflicted
+++ resolved
@@ -4,48 +4,28 @@
 
   typescript-newest-test:
     specifiers:
-<<<<<<< HEAD
-      '@rushstack/eslint-config': file:rushstack-eslint-config-2.6.1.tgz
-      '@rushstack/heft': file:rushstack-heft-0.45.12.tgz
-=======
       '@rushstack/eslint-config': file:rushstack-eslint-config-2.6.2.tgz
       '@rushstack/heft': file:rushstack-heft-0.45.14.tgz
->>>>>>> e98f6830
       eslint: ~8.7.0
       tslint: ~5.20.1
       typescript: ~4.6.3
     devDependencies:
-<<<<<<< HEAD
-      '@rushstack/eslint-config': file:../temp/tarballs/rushstack-eslint-config-2.6.1.tgz_eslint@8.7.0+typescript@4.6.4
-      '@rushstack/heft': file:../temp/tarballs/rushstack-heft-0.45.12.tgz
-=======
       '@rushstack/eslint-config': file:../temp/tarballs/rushstack-eslint-config-2.6.2.tgz_eslint@8.7.0+typescript@4.6.4
       '@rushstack/heft': file:../temp/tarballs/rushstack-heft-0.45.14.tgz
->>>>>>> e98f6830
       eslint: 8.7.0
       tslint: 5.20.1_typescript@4.6.4
       typescript: 4.6.4
 
   typescript-v3-test:
     specifiers:
-<<<<<<< HEAD
-      '@rushstack/eslint-config': file:rushstack-eslint-config-2.6.1.tgz
-      '@rushstack/heft': file:rushstack-heft-0.45.12.tgz
-=======
       '@rushstack/eslint-config': file:rushstack-eslint-config-2.6.2.tgz
       '@rushstack/heft': file:rushstack-heft-0.45.14.tgz
->>>>>>> e98f6830
       eslint: ~8.7.0
       tslint: ~5.20.1
       typescript: ~4.6.3
     devDependencies:
-<<<<<<< HEAD
-      '@rushstack/eslint-config': file:../temp/tarballs/rushstack-eslint-config-2.6.1.tgz_eslint@8.7.0+typescript@4.6.4
-      '@rushstack/heft': file:../temp/tarballs/rushstack-heft-0.45.12.tgz
-=======
       '@rushstack/eslint-config': file:../temp/tarballs/rushstack-eslint-config-2.6.2.tgz_eslint@8.7.0+typescript@4.6.4
       '@rushstack/heft': file:../temp/tarballs/rushstack-heft-0.45.14.tgz
->>>>>>> e98f6830
       eslint: 8.7.0
       tslint: 5.20.1_typescript@4.6.4
       typescript: 4.6.4
@@ -1824,19 +1804,6 @@
       - typescript
     dev: true
 
-<<<<<<< HEAD
-  file:../temp/tarballs/rushstack-heft-0.45.12.tgz:
-    resolution: {tarball: file:../temp/tarballs/rushstack-heft-0.45.12.tgz}
-    name: '@rushstack/heft'
-    version: 0.45.12
-    engines: {node: '>=10.13.0'}
-    hasBin: true
-    dependencies:
-      '@rushstack/heft-config-file': file:../temp/tarballs/rushstack-heft-config-file-0.8.7.tgz
-      '@rushstack/node-core-library': file:../temp/tarballs/rushstack-node-core-library-3.46.0.tgz
-      '@rushstack/rig-package': file:../temp/tarballs/rushstack-rig-package-0.3.12.tgz
-      '@rushstack/ts-command-line': file:../temp/tarballs/rushstack-ts-command-line-4.12.0.tgz
-=======
   file:../temp/tarballs/rushstack-heft-0.45.14.tgz:
     resolution: {tarball: file:../temp/tarballs/rushstack-heft-0.45.14.tgz}
     name: '@rushstack/heft'
@@ -1848,7 +1815,6 @@
       '@rushstack/node-core-library': file:../temp/tarballs/rushstack-node-core-library-3.48.0.tgz
       '@rushstack/rig-package': file:../temp/tarballs/rushstack-rig-package-0.3.13.tgz
       '@rushstack/ts-command-line': file:../temp/tarballs/rushstack-ts-command-line-4.12.1.tgz
->>>>>>> e98f6830
       '@types/tapable': 1.0.6
       argparse: 1.0.10
       chokidar: 3.4.3
@@ -1861,23 +1827,6 @@
       true-case-path: 2.2.1
     dev: true
 
-<<<<<<< HEAD
-  file:../temp/tarballs/rushstack-heft-config-file-0.8.7.tgz:
-    resolution: {tarball: file:../temp/tarballs/rushstack-heft-config-file-0.8.7.tgz}
-    name: '@rushstack/heft-config-file'
-    version: 0.8.7
-    engines: {node: '>=10.13.0'}
-    dependencies:
-      '@rushstack/node-core-library': file:../temp/tarballs/rushstack-node-core-library-3.46.0.tgz
-      '@rushstack/rig-package': file:../temp/tarballs/rushstack-rig-package-0.3.12.tgz
-      jsonpath-plus: 4.0.0
-    dev: true
-
-  file:../temp/tarballs/rushstack-node-core-library-3.46.0.tgz:
-    resolution: {tarball: file:../temp/tarballs/rushstack-node-core-library-3.46.0.tgz}
-    name: '@rushstack/node-core-library'
-    version: 3.46.0
-=======
   file:../temp/tarballs/rushstack-heft-config-file-0.8.9.tgz:
     resolution: {tarball: file:../temp/tarballs/rushstack-heft-config-file-0.8.9.tgz}
     name: '@rushstack/heft-config-file'
@@ -1893,7 +1842,6 @@
     resolution: {tarball: file:../temp/tarballs/rushstack-node-core-library-3.48.0.tgz}
     name: '@rushstack/node-core-library'
     version: 3.48.0
->>>>>>> e98f6830
     dependencies:
       '@types/node': 12.20.24
       colors: 1.2.5

{
  "name": "@rushstack/hashed-folder-copy-plugin",
<<<<<<< HEAD
  "version": "0.2.16",
=======
  "version": "0.2.17",
>>>>>>> 87e2e678
  "description": "Webpack plugin for copying a folder to the output directory with a hash in the folder name.",
  "typings": "dist/hashed-folder-copy-plugin.d.ts",
  "main": "lib/index.js",
  "license": "MIT",
  "repository": {
    "type": "git",
    "url": "https://github.com/microsoft/rushstack.git",
    "directory": "webpack/hashed-folder-copy-plugin"
  },
  "scripts": {
    "build": "heft build --clean",
    "_phase:build": "heft run --only build -- --clean"
  },
  "peerDependencies": {
    "@types/webpack": "^4.39.0",
    "webpack": "^4.31.0"
  },
  "peerDependenciesMeta": {
    "@types/webpack": {
      "optional": true
    }
  },
  "dependencies": {
    "@rushstack/node-core-library": "workspace:*",
    "@rushstack/webpack-plugin-utilities": "workspace:*",
    "glob": "~7.0.5"
  },
  "devDependencies": {
    "@rushstack/eslint-config": "workspace:*",
    "@rushstack/heft-node-rig": "workspace:*",
    "@rushstack/heft": "workspace:*",
    "@types/enhanced-resolve": "3.0.7",
    "@types/glob": "7.1.1",
    "@types/heft-jest": "1.0.1",
    "@types/node": "14.18.36",
    "@types/webpack": "4.41.32",
    "webpack": "~4.44.2",
    "@rushstack/heft-webpack5-plugin": "workspace:*"
  }
}<|MERGE_RESOLUTION|>--- conflicted
+++ resolved
@@ -1,10 +1,6 @@
 {
   "name": "@rushstack/hashed-folder-copy-plugin",
-<<<<<<< HEAD
-  "version": "0.2.16",
-=======
   "version": "0.2.17",
->>>>>>> 87e2e678
   "description": "Webpack plugin for copying a folder to the output directory with a hash in the folder name.",
   "typings": "dist/hashed-folder-copy-plugin.d.ts",
   "main": "lib/index.js",

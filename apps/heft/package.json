--- conflicted
+++ resolved
@@ -1,10 +1,6 @@
 {
   "name": "@rushstack/heft",
-<<<<<<< HEAD
-  "version": "0.51.0-rc.6",
-=======
   "version": "0.50.7",
->>>>>>> 87e2e678
   "description": "Build all your JavaScript projects the same way: A way that works.",
   "keywords": [
     "toolchain",
@@ -62,13 +58,7 @@
     "@types/argparse": "1.0.38",
     "@types/heft-jest": "1.0.1",
     "@types/node": "14.18.36",
-<<<<<<< HEAD
     "@types/watchpack": "2.4.0",
-=======
-    "@types/semver": "7.3.5",
-    "colors": "~1.2.1",
-    "tslint": "~5.20.1",
->>>>>>> 87e2e678
     "typescript": "~5.0.4"
   }
 }
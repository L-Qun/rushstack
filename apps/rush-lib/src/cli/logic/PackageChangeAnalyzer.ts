// Copyright (c) Microsoft Corporation. All rights reserved. Licensed under the MIT license.
// See LICENSE in the project root for license information.

import * as path from 'path';
import * as colors from 'colors';

import {
  getPackageDeps,
  IPackageDeps
} from '@microsoft/package-deps-hash';
import { Path } from '@microsoft/node-core-library';

import { RushConstants } from '../../RushConstants';
<<<<<<< HEAD
import RushConfiguration from '../../data/RushConfiguration';
import { Git } from './Git';
=======
import { RushConfiguration } from '../../data/RushConfiguration';
>>>>>>> 68ad685a

export class PackageChangeAnalyzer {
  // Allow this function to be overwritten during unit tests
  public static getPackageDeps: (path: string, ignoredFiles: string[]) => IPackageDeps;

  private _data: Map<string, IPackageDeps>;
  private _rushConfiguration: RushConfiguration;
  private _isGitSupported: boolean;

  public constructor(rushConfiguration: RushConfiguration) {
    this._rushConfiguration = rushConfiguration;
    this._isGitSupported = Git.detectIfGitIsSupported();
    this._data = this._getData();
  }

  public getPackageDepsHash(projectName: string): IPackageDeps | undefined {
    if (!this._data) {
      this._data = this._getData();
    }

    return this._data.get(projectName);
  }

  private _getData(): Map<string, IPackageDeps> {
    // If we are not in a unit test, use the correct resources
    if (!PackageChangeAnalyzer.getPackageDeps) {
      PackageChangeAnalyzer.getPackageDeps = getPackageDeps;
    }

    const projectHashDeps: Map<string, IPackageDeps> = new Map<string, IPackageDeps>();

    // pre-populate the map with the projects from the config
    for (const project of this._rushConfiguration.projects) {
      projectHashDeps.set(project.packageName, {
        files: {}
      });
    }

    const noProjectHashes: { [key: string]: string } = {};

    let repoDeps: IPackageDeps;
    try {
      if (this._isGitSupported) {
        // Load the package deps hash for the whole repository
        repoDeps = PackageChangeAnalyzer.getPackageDeps(
          this._rushConfiguration.rushJsonFolder,
          [RushConstants.packageDepsFilename]
        );
      } else {
        return projectHashDeps;
      }
    } catch (e) {
      // If getPackageDeps fails, don't fail the whole build. Treat this case as if we don't know anything about
      // the state of the files in the repo. This can happen if the environment doesn't have git.
      console.log(colors.yellow(
        `Error calculating the state of the repo. (inner error: ${e}). Continuing without diffing files.`
      ));

      return projectHashDeps;
    }

    // Sort each project folder into its own package deps hash
    Object.keys(repoDeps.files).forEach((filepath: string) => {
      const fileHash: string = repoDeps.files[filepath];

      const projectName: string | undefined = this._getProjectForFile(filepath);

      // If we found a project for the file, go ahead and store this file's hash
      if (projectName) {
        projectHashDeps.get(projectName)!.files[filepath] = fileHash;
      } else {
        noProjectHashes[filepath] = fileHash;
      }
    });

    /* Incremental Build notes:
     *
     * Temporarily revert below code in favor of replacing this solution with something more
     * flexible. Idea is essentially that we should have gulp-core-build (or other build tool)
     * create the package-deps.json. The build tool would default to using the 'simple'
     * algorithm (e.g. only files that are in a project folder are associated with the project), however it would
     * also provide a hook which would allow certain tasks to modify the package-deps-hash before being written.
     * At the end of the build, a we would create a package-deps.json file like so:
     *
     *  {
     *    commandLine: ["--production"],
     *    files: {
     *      "src/index.ts": "478789a7fs8a78989afd8",
     *      "src/fileOne.ts": "a8sfa8979871fdjiojlk",
     *      "common/api/review": "324598afasfdsd",     // this entry was added by the API Extractor task (for example)
     *      "node_modules.json": "3428789dsafdsfaf"    // this is a file which will be created by rush link describing
     *                                                 //   the state of the node_modules folder
     *    }
     *  }
     *
     * Verifying this file should be fairly straightforward, we would simply need to check if:
     *   A) no files were added or deleted from the current folder
     *   B) all file hashes match
     *   C) the node_modules hash/contents match
     *   D) the command line parameters match or are compatible
     *
     *   Notes:
     *   * We need to store the command line arguments, which is currently done by rush instead of GCB
     *   * We need to store the hash/text of the a file which describes the state of the node_modules folder
     *   * The package-deps.json should be a complete list of dependencies, and it should be extremely cheap
     *       to validate/check the file (even if creating it is more computationally costly).
     */

    // Add the "NO_PROJECT" files to every project's dependencies
    // for (const project of PackageChangeAnalyzer.rushConfig.projects) {
    //  Object.keys(noProjectHashes).forEach((filepath: string) => {
    //    const fileHash: string = noProjectHashes[filepath];
    //    projectHashDeps.get(project.packageName).files[filepath] = fileHash;
    //  });
    // }

    // Add the shrinkwrap file to every project's dependencies
    const shrinkwrapFile: string =
      path.relative(this._rushConfiguration.rushJsonFolder,
        this._rushConfiguration.committedShrinkwrapFilename)
        .replace(/\\/g, '/');

    for (const project of this._rushConfiguration.projects) {
      const shrinkwrapHash: string | undefined = noProjectHashes[shrinkwrapFile];
      if (shrinkwrapHash) {
        projectHashDeps.get(project.packageName)!.files[shrinkwrapFile] = shrinkwrapHash;
      }
    }

    return projectHashDeps;
  }

  private _getProjectForFile(filepath: string): string | undefined {
    for (const project of this._rushConfiguration.projects) {
      if (this._fileExistsInFolder(filepath, project.projectRelativeFolder)) {
        return project.packageName;
      }
    }
    return undefined;
  }

  private _fileExistsInFolder(filePath: string, folderPath: string): boolean {
    return Path.isUnder(filePath, folderPath);
  }
}<|MERGE_RESOLUTION|>--- conflicted
+++ resolved
@@ -11,12 +11,8 @@
 import { Path } from '@microsoft/node-core-library';
 
 import { RushConstants } from '../../RushConstants';
-<<<<<<< HEAD
-import RushConfiguration from '../../data/RushConfiguration';
+import { RushConfiguration } from '../../data/RushConfiguration';
 import { Git } from './Git';
-=======
-import { RushConfiguration } from '../../data/RushConfiguration';
->>>>>>> 68ad685a
 
 export class PackageChangeAnalyzer {
   // Allow this function to be overwritten during unit tests
@@ -161,4 +157,4 @@
   private _fileExistsInFolder(filePath: string, folderPath: string): boolean {
     return Path.isUnder(filePath, folderPath);
   }
-}+}

--- conflicted
+++ resolved
@@ -6,12 +6,7 @@
 import { InternalError } from '@rushstack/node-core-library';
 import { CollectorEntity } from '../collector/CollectorEntity';
 import { AstImport, AstImportKind } from '../analyzer/AstImport';
-<<<<<<< HEAD
 import { AstDeclaration } from '../analyzer/AstDeclaration';
-import { StringWriter } from './StringWriter';
-=======
-import { IndentedWriter } from './IndentedWriter';
->>>>>>> ae5b5b68
 import { Collector } from '../collector/Collector';
 import { Span } from '../analyzer/Span';
 
@@ -36,17 +31,10 @@
         writer.writeLine(` from '${astImport.modulePath}';`);
         break;
       case AstImportKind.NamedImport:
-<<<<<<< HEAD
         if (collectorEntity.nameForEmit === astImport.exportName) {
           stringWriter.write(`${importPrefix} { ${astImport.exportName} }`);
         } else {
-          stringWriter.write(`${importPrefix} { ${astImport.exportName} as ${collectorEntity.nameForEmit} }`);
-=======
-        if (collectorEntity.nameForEmit !== astImport.exportName) {
           writer.write(`${importPrefix} { ${astImport.exportName} as ${collectorEntity.nameForEmit} }`);
-        } else {
-          writer.write(`${importPrefix} { ${astImport.exportName} }`);
->>>>>>> ae5b5b68
         }
         writer.writeLine(` from '${astImport.modulePath}';`);
         break;

--- conflicted
+++ resolved
@@ -1,10 +1,6 @@
 {
   "name": "@rushstack/rundown",
-<<<<<<< HEAD
-  "version": "1.0.250",
-=======
   "version": "1.0.251",
->>>>>>> 87e2e678
   "description": "Detect load time regressions by running an app, tracing require() calls, and generating a deterministic report",
   "repository": {
     "type": "git",

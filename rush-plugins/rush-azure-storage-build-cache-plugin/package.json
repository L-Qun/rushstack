{
  "name": "@rushstack/rush-azure-storage-build-cache-plugin",
  "version": "5.95.0",
  "description": "Rush plugin for Azure storage cloud build cache",
  "repository": {
    "type": "git",
    "url": "https://github.com/microsoft/rushstack",
    "directory": "heft-plugins/heft-webpack5-plugin"
  },
  "homepage": "https://rushjs.io",
  "main": "lib/index.js",
  "types": "lib/index.d.ts",
  "license": "MIT",
  "scripts": {
    "build": "heft build --clean",
    "start": "heft test --clean --watch",
    "_phase:build": "heft run --only build -- --clean",
    "_phase:test": "heft run --only test -- --clean"
  },
  "dependencies": {
    "@azure/identity": "~2.1.0",
    "@azure/storage-blob": "~12.11.0",
    "@rushstack/node-core-library": "workspace:*",
    "@rushstack/rush-sdk": "workspace:*",
    "@rushstack/terminal": "workspace:*"
  },
  "devDependencies": {
    "@microsoft/rush-lib": "workspace:*",
    "@rushstack/eslint-config": "workspace:*",
    "@rushstack/heft": "workspace:*",
    "@rushstack/heft-node-rig": "workspace:*",
<<<<<<< HEAD
    "@types/node": "12.20.24"
=======
    "@types/heft-jest": "1.0.1",
    "@types/node": "14.18.36"
>>>>>>> 2f3aca6a
  }
}<|MERGE_RESOLUTION|>--- conflicted
+++ resolved
@@ -29,11 +29,7 @@
     "@rushstack/eslint-config": "workspace:*",
     "@rushstack/heft": "workspace:*",
     "@rushstack/heft-node-rig": "workspace:*",
-<<<<<<< HEAD
-    "@types/node": "12.20.24"
-=======
     "@types/heft-jest": "1.0.1",
     "@types/node": "14.18.36"
->>>>>>> 2f3aca6a
   }
 }
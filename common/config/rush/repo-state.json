// DO NOT MODIFY THIS FILE MANUALLY BUT DO COMMIT IT. It is generated and used by Rush.
{
<<<<<<< HEAD
  "pnpmShrinkwrapHash": "1687c396adec9892b849de8d77b7b2fbcec506de",
=======
  "pnpmShrinkwrapHash": "f177bc7989133f947cb6bf02f03b8f04576246f3",
>>>>>>> 48d0df57
  "preferredVersionsHash": "6a96c5550f3ce50aa19e8d1141c6c5d4176953ff"
}<|MERGE_RESOLUTION|>--- conflicted
+++ resolved
@@ -1,9 +1,5 @@
 // DO NOT MODIFY THIS FILE MANUALLY BUT DO COMMIT IT. It is generated and used by Rush.
 {
-<<<<<<< HEAD
-  "pnpmShrinkwrapHash": "1687c396adec9892b849de8d77b7b2fbcec506de",
-=======
   "pnpmShrinkwrapHash": "f177bc7989133f947cb6bf02f03b8f04576246f3",
->>>>>>> 48d0df57
   "preferredVersionsHash": "6a96c5550f3ce50aa19e8d1141c6c5d4176953ff"
 }
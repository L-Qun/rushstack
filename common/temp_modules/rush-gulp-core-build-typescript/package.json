{
  "name": "rush-gulp-core-build-typescript",
  "version": "0.0.0",
  "private": true,
  "dependencies": {
<<<<<<< HEAD
    "@microsoft/node-library-build": ">=2.1.0 <3.0.0",
=======
    "@microsoft/node-library-build": ">=2.2.0 <3.0.0",
>>>>>>> f7442b3c
    "@types/chalk": "^0.4.31",
    "@types/gulp-util": "^3.0.29",
    "@types/orchestrator": "0.0.30",
    "@types/q": "0.0.32",
    "@types/through2": "^2.0.31",
    "@types/vinyl": "^1.2.30",
    "@types/es6-promise": "0.0.32",
    "@types/gulp": "^3.8.32",
    "@types/node": "^6.0.46",
    "fs-extra": "~0.26.0",
    "@types/fs-extra": ">=0.0.34, <0.27.0",
    "gulp": "~3.9.1",
    "gulp-cache": "~0.4.5",
    "gulp-changed": "~1.3.2",
    "gulp-decomment": "~0.1.3",
    "gulp-plumber": "~1.1.0",
    "gulp-sourcemaps": "~1.6.0",
    "gulp-texttojs": "~1.0.3",
    "gulp-typescript": "~3.1.3",
    "gulp-util": "~3.0.7",
    "lodash": "~4.15.0",
    "md5": "~2.2.1",
    "merge2": "~1.0.2",
    "mkdirp": "~0.5.1",
    "@types/mkdirp": ">=0.3.29 <0.6.0",
    "object-assign": "~4.1.0",
    "through2": "~2.0.1",
    "tslint": "~4.0.2",
    "tslint-microsoft-contrib": "~4.0.0",
    "typescript": "~2.1.4"
  },
  "rushDependencies": {
    "@microsoft/gulp-core-build": ">=2.1.0 <3.0.0",
<<<<<<< HEAD
    "@microsoft/api-extractor": ">=1.1.0 <2.0.0"
=======
    "@microsoft/api-extractor": ">=1.1.2 <2.0.0"
>>>>>>> f7442b3c
  }
}<|MERGE_RESOLUTION|>--- conflicted
+++ resolved
@@ -3,11 +3,7 @@
   "version": "0.0.0",
   "private": true,
   "dependencies": {
-<<<<<<< HEAD
-    "@microsoft/node-library-build": ">=2.1.0 <3.0.0",
-=======
     "@microsoft/node-library-build": ">=2.2.0 <3.0.0",
->>>>>>> f7442b3c
     "@types/chalk": "^0.4.31",
     "@types/gulp-util": "^3.0.29",
     "@types/orchestrator": "0.0.30",
@@ -41,10 +37,6 @@
   },
   "rushDependencies": {
     "@microsoft/gulp-core-build": ">=2.1.0 <3.0.0",
-<<<<<<< HEAD
-    "@microsoft/api-extractor": ">=1.1.0 <2.0.0"
-=======
     "@microsoft/api-extractor": ">=1.1.2 <2.0.0"
->>>>>>> f7442b3c
   }
 }